#!/usr/bin/env python3

import yaml
from typing import List, Tuple, Optional, NamedTuple
import dataclasses
from scipy import sparse
from scipy.sparse import dia_matrix
import numpy as np

# ROS 2
import rclpy
from rclpy.node import Node
from ament_index_python.packages import get_package_share_directory
from rclpy.parameter import Parameter

from std_msgs.msg import Bool, Float64MultiArray
from nav_msgs.msg import Odometry
from geometry_msgs.msg import Quaternion, Pose2D

# autoware
from autoware_auto_control_msgs.msg import AckermannControlCommand

# Multi_Purpose_MPC
from multi_purpose_mpc_ros.core.map import Map, Obstacle
from multi_purpose_mpc_ros.core.reference_path import ReferencePath
from multi_purpose_mpc_ros.core.spatial_bicycle_models import BicycleModel
from multi_purpose_mpc_ros.core.MPC import MPC
from multi_purpose_mpc_ros.core.utils import load_waypoints, kmh_to_m_per_sec

# Project
from multi_purpose_mpc_ros.common import convert_to_namedtuple, file_exists
from multi_purpose_mpc_ros.simulation_logger import SimulationLogger

def array_to_ackermann_control_command(stamp, u: np.ndarray, acc: float) -> AckermannControlCommand:
    msg = AckermannControlCommand()
    msg.stamp = stamp
    msg.lateral.stamp = stamp
    msg.lateral.steering_tire_angle = u[1]
    msg.lateral.steering_tire_rotation_rate = 2.0
    msg.longitudinal.stamp = stamp
    msg.longitudinal.speed = 0.0#u[0]
    msg.longitudinal.acceleration = acc
    # msg.longitudinal.acceleration = -acc  # hack!!!!
    return msg

def yaw_from_quaternion(q: Quaternion):
    sqx = q.x * q.x
    sqy = q.y * q.y
    sqz = q.z * q.z
    sqw = q.w * q.w

    # Cases derived from https://orbitalstation.wordpress.com/tag/quaternion/
    sarg = -2 * (q.x*q.z - q.w*q.y) / (sqx + sqy + sqz + sqw) # normalization added from urdfom_headers

    if sarg <= -0.99999:
        yaw = -2. * np.arctan2(q.y, q.x)
    elif sarg >= 0.99999:
        yaw = 2. * np.arctan2(q.y, q.x)
    else:
        yaw = np.arctan2(2. * (q.x*q.y + q.w*q.z), sqw + sqx - sqy - sqz)

    return yaw

def odom_to_pose_2d(odom: Odometry) -> Pose2D:
    pose = Pose2D()
    pose.x = odom.pose.pose.position.x
    pose.y = odom.pose.pose.position.y
    pose.theta = yaw_from_quaternion(odom.pose.pose.orientation)

    return pose

@dataclasses.dataclass
class MPCConfig:
    N: int
    Q: dia_matrix
    R: dia_matrix
    QN: dia_matrix
    v_max: float
    a_min: float
    a_max: float
    ay_max: float
    delta_max: float
    control_rate: float


class MPCController(Node):

    PKG_PATH: str = get_package_share_directory('multi_purpose_mpc_ros') + "/"

    def __init__(self, config_path: str) -> None:
        super().__init__("mpc_controller") # type: ignore

        self._cfg = self._load_config(config_path)
        self._odom: Optional[Odometry] = None
        self._enable_control = False
        self._initialize()
        self._setup_pub_sub()

        # set use_sim_time parameter
        param = Parameter("use_sim_time", Parameter.Type.BOOL, True)
        self.set_parameters([param])

        # wait for clock received
        rclpy.spin_once(self, timeout_sec=1)

    def destroy(self) -> None:
        self._timer.destroy() # type: ignore
        self._command_pub.shutdown() # type: ignore
        self._odom_sub.shutdown() # type: ignore
        self._obstacles_sub.shutdown() # type: ignore
        self._group.destroy() # type: ignore
        super().destroy_node()

    def _load_config(self, config_path: str) -> NamedTuple:
        with open(config_path, "r") as f:
            cfg: NamedTuple = convert_to_namedtuple(yaml.safe_load(f)) # type: ignore

        # Check if the files exist
        mandatory_files = [cfg.map.yaml_path, cfg.waypoints.csv_path] # type: ignore
        for file_path in mandatory_files:
            file_exists(self.in_pkg_share(file_path))
        return cfg

    def _initialize(self) -> None:
        def create_map() -> Map:
            return Map(self.in_pkg_share(self._cfg.map.yaml_path)) # type: ignore

        def create_ref_path(map: Map) -> ReferencePath:
            wp_x, wp_y = load_waypoints(self.in_pkg_share(self._cfg.waypoints.csv_path)) # type: ignore

            cfg_ref_path = self._cfg.reference_path # type: ignore
            return ReferencePath(
                map,
                wp_x,
                wp_y,
                cfg_ref_path.resolution,
                cfg_ref_path.smoothing_distance,
                cfg_ref_path.max_width,
                cfg_ref_path.circular)

        def create_obstacles() -> List[Obstacle]:
            use_csv_obstacles = self._cfg.obstacles.csv_path != "" # type: ignore
            if use_csv_obstacles:
                obstacles_file_path = self.in_pkg_share(self._cfg.obstacles.csv_path) # type: ignore
                obs_x, obs_y = load_waypoints(obstacles_file_path)
                obstacles = []
                for cx, cy in zip(obs_x, obs_y):
                    obstacles.append(Obstacle(cx=cx, cy=cy, radius=self._cfg.obstacles.radius)) # type: ignore
                return obstacles
            else:
                return []

        def create_car(ref_path: ReferencePath) -> BicycleModel:
            cfg_model = self._cfg.bicycle_model # type: ignore
            return BicycleModel(
                ref_path,
                cfg_model.length,
                cfg_model.width,
                1.0 / self._cfg.mpc.control_rate) # type: ignore

        def create_mpc(car: BicycleModel) -> Tuple[MPCConfig, MPC]:
            cfg_mpc = self._cfg.mpc # type: ignore
            mpc_cfg = MPCConfig(
                cfg_mpc.N,
                sparse.diags(cfg_mpc.Q),
                sparse.diags(cfg_mpc.R),
                sparse.diags(cfg_mpc.QN),
                kmh_to_m_per_sec(cfg_mpc.v_max),
                cfg_mpc.a_min,
                cfg_mpc.a_max,
                cfg_mpc.ay_max,
                np.deg2rad(cfg_mpc.delta_max_deg),
                cfg_mpc.control_rate)

            state_constraints = {
                "xmin": np.array([-np.inf, -np.inf, -np.inf]),
                "xmax": np.array([np.inf, np.inf, np.inf])}
            input_constraints = {
                "umin": np.array([0.0, -np.tan(mpc_cfg.delta_max) / car.length]),
                "umax": np.array([mpc_cfg.v_max, np.tan(mpc_cfg.delta_max) / car.length])}
            mpc = MPC(
                car,
                mpc_cfg.N,
                mpc_cfg.Q,
                mpc_cfg.R,
                mpc_cfg.QN,
                state_constraints,
                input_constraints,
                mpc_cfg.ay_max)
            return mpc_cfg, mpc

        def compute_speed_profile(car: BicycleModel, mpc_config: MPCConfig) -> None:
            speed_profile_constraints = {
                "a_min": mpc_config.a_min, "a_max": mpc_config.a_max,
                "v_min": 0.0, "v_max": mpc_config.v_max, "ay_max": mpc_config.ay_max}
            car.reference_path.compute_speed_profile(speed_profile_constraints)

        self._map = create_map()
        self._reference_path = create_ref_path(self._map)
        self._obstacles = create_obstacles()
        self._car = create_car(self._reference_path)
        self._mpc_cfg, self._mpc = create_mpc(self._car)
        compute_speed_profile(self._car, self._mpc_cfg)

        # Obstacles
        self._use_obstacles_topic = self._obstacles == []
        self._obstacles_updated = False
        self._last_obstacles_msgs_raw = None

    def _setup_pub_sub(self) -> None:
        # Publishers
        self._command_pub = self.create_publisher(
            AckermannControlCommand, "/control/command/control_cmd", 1)

        # Subscribers
        self._odom_sub = self.create_subscription(
            Odometry, "/localization/kinematic_state", self._odom_callback, 1)
        self._obstacles_sub = self.create_subscription(
            Float64MultiArray, "/aichallenge/objects", self._obstacles_callback, 1)
        self._control_mode_request_sub = self.create_subscription(
            Bool, "control/control_mode_request_topic", self._control_mode_request_callback, 1)

    def _odom_callback(self, msg: Odometry) -> None:
        self._odom = msg

    def _obstacles_callback(self, msg: Float64MultiArray) -> None:
        if not self._use_obstacles_topic:
            return

        obstacles_updated = (self._last_obstacles_msgs_raw != msg.data) and (len(msg.data) > 0)
        if obstacles_updated:
            self._last_obstacles_msgs_raw = msg.data
            for i in range(0, len(msg.data), 4):
                x = msg.data[i]
                y = msg.data[i + 1]
                self._obstacles.append(Obstacle(cx=x, cy=y, radius=self._cfg.obstacles.radius)) # type: ignore
            # NOTE: This flag should be set to True only after the obstacles are updated
            self._obstacles_updated = True

    def _control_mode_request_callback(self, msg):
        if msg.data:
            self.get_logger().info("Control mode request received")
            self._enable_control = True

    def _wait_until_odom_received(self, timeout: float = 30.) -> None:
        t_start = self.get_clock().now()
        self.get_logger().info(f"t_start: {t_start}")
        rate = self.create_rate(30)
        while self._odom is None:
            now = self.get_clock().now()
            if (now - t_start).nanoseconds > timeout * 1e9:
                raise TimeoutError("Timeout while waiting for odometry message")
            rate.sleep()

    def _wait_until_control_mode_request_received(self, timeout: float = 240.) -> None:
        t_start = self.get_clock().now()
        rate = self.create_rate(30)
        while not self._enable_control:
            now = self.get_clock().now()
            if (now - t_start).nanoseconds > timeout * 1e9:
                raise TimeoutError("Timeout while waiting for control mode request message")
            rate.sleep()

    def run(self) -> None:
        SHOW_SIM_ANIMATION = True
        SHOW_PLOT_ANIMATION = True
        PLOT_RESULTS = True
        ANIMATION_INTERVAL = 20
        MAX_LAPS = 6

        self._wait_until_odom_received()
        self._wait_until_control_mode_request_received()
        control_rate = self.create_rate(self._mpc_cfg.control_rate)

        pose = odom_to_pose_2d(self._odom) # type: ignore
        self._car.update_states(pose.x, pose.y, pose.theta)
        self._car.update_reference_path(self._car.reference_path)

        sim_logger = SimulationLogger(
            self.get_logger(),
            self._car.temporal_state.x, self._car.temporal_state.y, SHOW_SIM_ANIMATION, SHOW_PLOT_ANIMATION, PLOT_RESULTS, ANIMATION_INTERVAL)

        self.get_logger().info(f"START!")

        loop = 0
        lap_times = []
        next_lap_start = False

        kp = 100.0
        last_u = np.array([0.0, 0.0])

        t_start = self.get_clock().now()
        last_t = t_start
        while rclpy.ok() and (not sim_logger.stop_requested()) and len(lap_times) < MAX_LAPS:
            loop += 1

            now = self.get_clock().now()
            t = (now - t_start).nanoseconds / 1e9
            dt = (now - last_t).nanoseconds / 1e9
            last_t = now

<<<<<<< HEAD
            pose = odom_to_pose_2d(self._odom)
            v = self._odom.twist.twist.linear.x

=======
            if self._obstacles_updated:
                self._obstacles_updated = False
                self.get_logger().info("Obstacles updated")
                self._map.reset_map()
                self._map.add_obstacles(self._obstacles)


            pose = odom_to_pose_2d(self._odom) # type: ignore
>>>>>>> 142d70bc
            self._car.update_states(pose.x, pose.y, pose.theta)
            # print(f"car x: {self._car.temporal_state.x}, y: {self._car.temporal_state.y}, psi: {self._car.temporal_state.psi}")
            # print(f"mpc x: {self._mpc.model.temporal_state.x}, y: {self._mpc.model.temporal_state.y}, psi: {self._mpc.model.temporal_state.psi}")

            u: np.ndarray = self._mpc.get_control()
            # self.get_logger().info(f"u: {u}")

            if len(u) == 0:
                self.get_logger().error("No control signal")
                control_rate.sleep()
                continue

            acc =  kp * (u[0] - v)
            # print(f"v: {v}, u[0]: {u[0]}, acc: {acc}")
            acc = np.clip(acc, self._mpc_cfg.a_min, self._mpc_cfg.a_max)
            # print(acc)
            u[0] = np.clip(last_u[0] + acc * dt, 0.0, self._mpc_cfg.v_max)
            last_u[0] = u[0]
            last_u[1] = u[1]

            self._car.drive(u)
<<<<<<< HEAD
            self._command_pub.publish(array_to_ackermann_control_command(now.to_msg(), u, acc))
=======
            self._command_pub.publish(array_to_ackermann_control_command(now.to_msg(), u, self._cfg.mpc.a_max)) # type: ignore
>>>>>>> 142d70bc

            # Log states
            sim_logger.log(self._car, u, t)

<<<<<<< HEAD
            sim_logger.plot_animation(t, loop, lap_times, u, self._mpc, self._car)
=======
            if self._cfg.sim_logger.animation_enabled: # type: ignore
                sim_logger.plot_animation(t, 0, lap_times, u, self._mpc, self._car)
>>>>>>> 142d70bc

            # Push next obstacle
            if loop % 50 == 0:
                # obstacle_manager.push_next_obstacle_random()

                # update reference path
                # 現在は、同じコースを何周もするだけ
                # (コースの途中で reference_path を更新してもOK)
                self._car.update_reference_path(self._car.reference_path)

            # Check if a lap has been completed
            if (next_lap_start and self._car.s >= self._car.reference_path.length or next_lap_start and self._car.s < self._car.reference_path.length / 20.0):
                if len(lap_times) > 0:
                    lap_time = t - sum(lap_times)
                else:
                    lap_time = t
                lap_times.append(lap_time)
                next_lap_start = False

                self.get_logger().info(f'Lap {len(lap_times)} completed! Lap time: {lap_time} s')

            # LAPインクリメント直後にゴール付近WPを最近傍WPとして認識してしまうと、 s>=lengthとなり
            # 次の周回がすぐに終了したと判定されてしまう場合があるため、
            # 誤判定防止のために少しだけ余計に走行した後に次の周回が開始したと判定する
            if not next_lap_start and (self._car.reference_path.length / 10.0 < self._car.s and self._car.s < self._car.reference_path.length / 10.0 * 2.0):
                next_lap_start = True
                self.get_logger().info(f'Next lap start!')

            control_rate.sleep()

        # show results
        sim_logger.show_results(lap_times, self._car)

    @classmethod
    def in_pkg_share(cls, file_path: str) -> str:
        return cls.PKG_PATH + file_path<|MERGE_RESOLUTION|>--- conflicted
+++ resolved
@@ -299,11 +299,7 @@
             dt = (now - last_t).nanoseconds / 1e9
             last_t = now
 
-<<<<<<< HEAD
-            pose = odom_to_pose_2d(self._odom)
-            v = self._odom.twist.twist.linear.x
-
-=======
+
             if self._obstacles_updated:
                 self._obstacles_updated = False
                 self.get_logger().info("Obstacles updated")
@@ -312,7 +308,8 @@
 
 
             pose = odom_to_pose_2d(self._odom) # type: ignore
->>>>>>> 142d70bc
+            v = self._odom.twist.twist.linear.x
+
             self._car.update_states(pose.x, pose.y, pose.theta)
             # print(f"car x: {self._car.temporal_state.x}, y: {self._car.temporal_state.y}, psi: {self._car.temporal_state.psi}")
             # print(f"mpc x: {self._mpc.model.temporal_state.x}, y: {self._mpc.model.temporal_state.y}, psi: {self._mpc.model.temporal_state.psi}")
@@ -334,21 +331,13 @@
             last_u[1] = u[1]
 
             self._car.drive(u)
-<<<<<<< HEAD
-            self._command_pub.publish(array_to_ackermann_control_command(now.to_msg(), u, acc))
-=======
-            self._command_pub.publish(array_to_ackermann_control_command(now.to_msg(), u, self._cfg.mpc.a_max)) # type: ignore
->>>>>>> 142d70bc
+            self._command_pub.publish(array_to_ackermann_control_command(now.to_msg(), u, acc)) #ignore
 
             # Log states
             sim_logger.log(self._car, u, t)
 
-<<<<<<< HEAD
-            sim_logger.plot_animation(t, loop, lap_times, u, self._mpc, self._car)
-=======
             if self._cfg.sim_logger.animation_enabled: # type: ignore
-                sim_logger.plot_animation(t, 0, lap_times, u, self._mpc, self._car)
->>>>>>> 142d70bc
+                sim_logger.plot_animation(t, loop, lap_times, u, self._mpc, self._car)
 
             # Push next obstacle
             if loop % 50 == 0:
