sim_logger:
  animation_enabled: true

map:
  # path from pkg share dir
  yaml_path: "maps/occupancy_grid_map.yaml"

waypoints:
  # path from pkg share dir
  csv_path: "maps/occupancy_grid_map_waypoints.csv"

obstacles:
  # path from pkg share dir
  csv_path: "" # If empty, the obstacles information will be subscribed from the topic
  # csv_path: "maps/occupancy_grid_map_obstacles.csv"
  radius: 1.25

reference_path:
  # path from pkg share dir
  csv_path: ""
<<<<<<< HEAD
  csv_path: "maps/optimized_traj.csv"
  resolution: 1.0
  smoothing_distance: 12
  max_width: 7.5
  circular: true
=======
  resolution: 0.4
  smoothing_distance: 10

  max_width: 5.0
  circular: false
>>>>>>> 0e314b13

bicycle_model:
  length: 1.087
  width: 1.45

mpc:
  N: 30
  Q: [3.0, 1.5, 5.0]  # [v, delta, t]
  R: [0.0, 100.0]      # [v, delta]
  QN: [3.0, 1.5, 5.0]
  v_max: 30.0 # km/h
  a_min: -3.2 # m/s^2
  a_max: 3.2 # m/s^2
  ay_max: 30.0 # m/s^2, maximum lateral acceleration in curves
  delta_max_deg: 80.0 # degrees
  control_rate: 50.0 # Hz

<|MERGE_RESOLUTION|>--- conflicted
+++ resolved
@@ -18,19 +18,11 @@
 reference_path:
   # path from pkg share dir
   csv_path: ""
-<<<<<<< HEAD
   csv_path: "maps/optimized_traj.csv"
-  resolution: 1.0
-  smoothing_distance: 12
-  max_width: 7.5
-  circular: true
-=======
   resolution: 0.4
   smoothing_distance: 10
-
   max_width: 5.0
   circular: false
->>>>>>> 0e314b13
 
 bicycle_model:
   length: 1.087
